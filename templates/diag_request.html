<!-- Diagnostic Request Modal -->
<div class="modal fade" id="createDiagnosticRequestModal" tabindex="-1" aria-labelledby="createDiagnosticRequestLabel" aria-hidd        <!-- Copy To (Recipients) -->
        <div class="mb-3">
            <label for="copyTo" class="form-label">Copy Results To</label>
            <select class="form-select" id="copyToList" name="copyTo" multiple
                    hx-get="/fhir/CopyToPractitioners"
                    hx-trigger="shown.bs.modal from:#createDiagnosticRequestModal"
                    hx-target="#copyToList"
                    hx-swap="outerHTML">
              <option value="">Select practitioners to copy results to...</option>
              <!-- Options will be loaded here by HTMX -->
            </select>
            <div class="form-text">Hold Ctrl (or Cmd on Mac) to select multiple practitioners</div>
        </div><div class="modal-dialog">
    <div class="modal-content">
      <form id="diagnosticRequestForm"
            hx-post="/fhir/diagnosticrequest/bundler/{{ patient.id }}" 
            hx-trigger="submit"
            hx-target="#jsonData"
            hx-swap="outerHTML"
            hx-indicator="#jsonData-spinner"
            hx-on="htmx:afterRequest: if (event.detail.successful) { closeDialog(); }">
        <div class="modal-header">
          <h5 class="modal-title" id="createDiagnosticRequestLabel">Diagnostic Request</h5>
          <button type="button" class="btn-close" data-bs-dismiss="modal" aria-label="Close"></button>
        </div>
        <div class="modal-body">
          <!-- Requester Dropdown -->
          <div class="mb-3" id="requesterDropdownContainer">
            <label for="requesterList" class="form-label">Select Requester</label>
            <select class="form-select" id="requesterList" name="requester" required
                    hx-get="/fhir/Requesters"
                    hx-trigger="shown.bs.modal from:#createDiagnosticRequestModal"
                    hx-target="#requesterList"
                    hx-swap="outerHTML">
              <option value="">Select a requester...</option>
              <!-- Options will be loaded here by HTMX -->
            </select>
          </div>
          <!-- get patient id from the session -->
          <input type="hidden" name="patient_id" value="{{ session.current_patient_id }}">    
          <!-- Diagnostic Request Category Radio Buttons -->
          <div class="mb-3">
            <label class="form-label" id="requestCategoryLabel">Request Category</label>
            <div role="radiogroup" aria-labelledby="requestCategoryLabel">
              <div class="form-check form-check-inline">
                <input class="form-check-input" type="radio" name="requestCategory" id="pathologyRequest" value="Pathology" required checked>
                <label class="form-check-label" for="pathologyRequest">Pathology Request</label>
              </div>
              <div class="form-check form-check-inline">
                <input class="form-check-input" type="radio" name="requestCategory" id="radiologyRequest" value="Radiology" required>
                <label class="form-check-label" for="radiologyRequest">Radiology Request</label>
              </div>
            </div>          
          </div>
          <!-- Provider Organisation Dropdown (shown/updated based on Request Category) -->
          <div class="mb-3" id="providerDropdownContainer">
            <label for="organisationList" class="form-label">Select Provider Organisation</label>
            <select class="form-select" id="organisationList" name="organisation">
              <option value="">Select an provider...</option>
              <!-- Options will be loaded here by HTMX -->
            </select>
          </div>
          <div class="mb-3">
            <label for="testName" class="form-label">Test Name</label>
            <input 
                type="search" 
                class="form-control" 
                id="testName" 
                name="testName" 
                placeholder="start typing the test name..." 
                autocomplete="off"                
                hx-get="/fhir/diagvalueset/expand"
                hx-trigger="input changed delay:500ms, keyup[!event.shiftKey && event.key=='Tab'] from:#testName, change from:input[name='requestCategory']"
                hx-target="#testNameList"
                hx-include="closest form"
                hx-swap="innerHTML"
                hx-indicator="#testName-indicator"
                list="testNameList"
            >
            <datalist id="testNameList"></datalist>
            <div id="testName-indicator" class="htmx-indicator">
                <small class="text-muted">Searching...</small>
            </div>
            
            <!-- Specimen Collection Checkbox (shown only for Pathology) -->
            <div id="specimenCheckboxSection" class="mb-3" style="display: none;">
                <div class="form-check">
                    <input class="form-check-input" type="checkbox" id="specimenCollected" name="specimenCollected" value="true">
                    <label class="form-check-label" for="specimenCollected">
                        <strong>Specimen collected?</strong>
                    </label>
                    <div class="form-text">Check this box if a specimen was collected for this pathology request.</div>
                </div>
            </div>
            
            <!-- If Pathology is requested add the option to include a Specimen resource in the bundle. Include Specimen type,
                  collection method and body site
                  e.g. Specimen.type = Swab,
                       Specimen.collection.method = 285570007|Taking of swab| ,
                       Specimen.collection.bodySite = 48979004 | Left lower leg |
             Ensure the Specimen type is selected from the https://healthterminologies.gov.au/fhir/ValueSet/specimen-type-1 ValueSet, 
             Collection procedure is selected from https://healthterminologies.gov.au/fhir/ValueSet/specimen-collection-procedure-1
             and site is selected from https://healthterminologies.gov.au/fhir/ValueSet/body-site-1
             collectedDateTime can be the current date time.
          --> 
          <!-- Specimen Collection Section (shown only for Pathology) -->
          <div id="specimenSection" class="mb-3" style="display: none;">
            <label class="form-label">Specimen Collection Details</label>
            <div class="card p-3">
              <div class="row">
                <!-- Specimen Type -->
                <div class="col-md-4 mb-3">
                  <label for="specimenType" class="form-label">Specimen Type</label>
                  <input 
                    type="search" 
                    class="form-control" 
                    id="specimenType" 
                    name="specimenType" 
                    placeholder="e.g. Blood, Urine, Swab..." 
                    autocomplete="off"
                    hx-get="/fhir/specimentype/expand"
                    hx-trigger="input changed delay:500ms"
                    hx-target="#specimenTypeList"
                    hx-swap="innerHTML"
                    hx-indicator="#specimenType-indicator"
                    list="specimenTypeList"
                  >
                  <datalist id="specimenTypeList"></datalist>
                  <div id="specimenType-indicator" class="htmx-indicator">
                    <small class="text-muted">Searching...</small>
                  </div>
                  <input type="hidden" id="specimenTypeCode" name="specimenTypeCode">
                  <input type="hidden" id="specimenTypeDisplay" name="specimenTypeDisplay">
                </div>
                
                <!-- Collection Method -->
                <div class="col-md-4 mb-3">
                  <label for="collectionMethod" class="form-label">Collection Method</label>
                  <input 
                    type="search" 
                    class="form-control" 
                    id="collectionMethod" 
                    name="collectionMethod" 
                    placeholder="e.g. Venipuncture, Swab..." 
                    autocomplete="off"
                    hx-get="/fhir/collectionmethod/expand"
                    hx-trigger="input changed delay:500ms"
                    hx-target="#collectionMethodList"
                    hx-swap="innerHTML"
                    hx-indicator="#collectionMethod-indicator"
                    list="collectionMethodList"
                  >
                  <datalist id="collectionMethodList"></datalist>
                  <div id="collectionMethod-indicator" class="htmx-indicator">
                    <small class="text-muted">Searching...</small>
                  </div>
                  <input type="hidden" id="collectionMethodCode" name="collectionMethodCode">
                  <input type="hidden" id="collectionMethodDisplay" name="collectionMethodDisplay">
                </div>
                
                <!-- Body Site -->
                <div class="col-md-4 mb-3">
                  <label for="bodySite" class="form-label">Body Site</label>
                  <input 
                    type="search" 
                    class="form-control" 
                    id="bodySite" 
                    name="bodySite" 
                    placeholder="e.g. Left arm, Throat..." 
                    autocomplete="off"
                    hx-get="/fhir/bodysite/expand"
                    hx-trigger="input changed delay:500ms"
                    hx-target="#bodySiteList"
                    hx-swap="innerHTML"
                    hx-indicator="#bodySite-indicator"
                    list="bodySiteList"
                  >
                  <datalist id="bodySiteList"></datalist>
                  <div id="bodySite-indicator" class="htmx-indicator">
                    <small class="text-muted">Searching...</small>
                  </div>
                  <input type="hidden" id="bodySiteCode" name="bodySiteCode">
                  <input type="hidden" id="bodySiteDisplay" name="bodySiteDisplay">
                </div>
              </div>
              
              <!-- Collection Date/Time -->
              <div class="row">
                <div class="col-md-6 mb-3">
                  <label for="collectionDateTime" class="form-label">Collection Date & Time</label>
                  <input 
                    type="datetime-local" 
                    class="form-control" 
                    id="collectionDateTime" 
                    name="collectionDateTime"
                  >
                  <div class="form-text">Leave blank to use current date/time</div>
                </div>
              </div>
            </div>
          </div>
             <!-- Hidden field to store selected tests as tags -->
            <input type="hidden" id="selectedTests" name="selectedTests">
            <div id="selectedTestsDisplay" class="mt-2"></div>
          </div>
          <!--Non-fasting/fasting default to non-fasting-->
          <div class="mb-3 mt-3">
          <label class="form-label" id="fastingLabel">Fasting Status</label>
          <div role="radiogroup" aria-labelledby="fastingLabel">
            <div class="form-check form-check-inline">
              <input class="form-check-input" type="radio" name="fastingStatus" id="nonFasting" value="Non-fasting" checked>
              <label class="form-check-label" for="nonFasting">Non-fasting</label>
            </div>
            <div class="form-check form-check-inline">
              <input class="form-check-input" type="radio" name="fastingStatus" id="fasting" value="Fasting">
              <label class="form-check-label" for="fasting">Fasting</label>
            </div>
          </div>
          <!-- Request priority routine | urgent | asap | stat , default to routine -->
          <div class="mb-3 mt-3">
            <label class="form-label" id="priorityLabel">Request Priority</label>
            <div role="radiogroup" aria-labelledby="priorityLabel">
              <div class="form-check form-check-inline">
                <input class="form-check-input" type="radio" name="requestPriority" id="routinePriority" value="routine" checked>
                <label class="form-check-label" for="routinePriority">Routine</label>
              </div>
              <div class="form-check form-check-inline">
                <input class="form-check-input" type="radio" name="requestPriority" id="urgentPriority" value="urgent">
                <label class="form-check-label" for="urgentPriority">Urgent</label>
              </div>
              <div class="form-check form-check-inline">
                <input class="form-check-input" type="radio" name="requestPriority" id="asapPriority" value="asap">
                <label class="form-check-label" for="asapPriority">ASAP</label>
              </div>
              <div class="form-check form-check-inline">
                <input class="form-check-input" type="radio" name="requestPriority" id="statPriority" value="stat">
                <label class="form-check-label" for="statPriority">STAT</label>
              </div>
            </div>
          </div>
           
        <!-- Pregnancy status-->
        <div class="mb-3 mt-3">
          <div class="form-check-group">          
            <label class="form-label" id="pregnantStatusLabel">Pregnant Status</label>
            <div class="form-check" aria-labelledby="pregnantStatusLabel">
              <input class="form-check-input" type="checkbox" id="pregnantStatus" name="isPregnant" value="true">
              <label class="form-check-label" for="pregnantStatus">
                Patient is pregnant
              </label>
            </div>
          </div>
        </div>
        <!-- My Health Record consent withdrawal -->
        <div class="mb-3 mt-3">
          <div class="form-check-group"> 
            <label class="form-label" id="mhrConsentLabel">My Health Record Upload Consent</label>
            <div class="form-check">
              <input class="form-check-input" type="checkbox" id="mhrConsentWithdrawn" name="mhrConsentWithdrawn" value="true">
              <label class="form-check-label" for="mhrConsentWithdrawn">
                Do not upload results to My Health Record 
              </label>
            </div>
          </div>
        </div>
        <!-- Request Status -->
        <div class="mb-3 mt-3">
          <label class="form-label" id="requestStatusLabel">Request Status</label>
          <div role="radiogroup" aria-labelledby="requestStatusLabel">
            <div class="form-check form-check-inline">
              <input class="form-check-input" type="radio" name="requestStatus" id="requestStatusActive" value="active" checked>
              <label class="form-check-label" for="requestStatusActive">Active</label>
            </div>
            <div class="form-check form-check-inline">
              <input class="form-check-input" type="radio" name="requestStatus" id="requestStatusOnHold" value="on-hold">
              <label class="form-check-label" for="requestStatusOnHold">On-Hold</label>
            </div>
          </div>
        </div>
        <!-- Status Reason (only shown when status is on-hold) -->
        <div class="mb-3 mt-3" id="statusReasonContainer" style="display: none;">
          <label for="statusReason" class="form-label">Status Reason</label>
          <textarea class="form-control" id="statusReason" name="statusReason" rows="2" placeholder="Enter reason for putting request on hold..."></textarea>
          <div class="form-text">Explain why this request is being placed on hold</div>
        </div>
        <!-- Billing category -->
        <div class="mb-3 mt-3">
          <label class="form-label" id="billingCategoryLabel">Billing Category</label>
          <div role="radiogroup" aria-labelledby="billingCategoryLabel">
            <div class="form-check form-check-inline">
              <input class="form-check-input" type="radio" name="billingCategory" id="billingMedicare" value="PUBLICPOL" checked>
              <label class="form-check-label" for="billingMedicare">Medicare</label>
            </div>
            <div class="form-check form-check-inline">
              <input class="form-check-input" type="radio" name="billingCategory" id="billingDVA" value="VET">
              <label class="form-check-label" for="billingDVA">Department of Veterans' Affairs</label>
            </div>
            <div class="form-check form-check-inline">
              <input class="form-check-input" type="radio" name="billingCategory" id="billingPrivate" value="pay">
              <label class="form-check-label" for="billingPrivate">Private Pay</label>
            </div>
            <div class="form-check form-check-inline">
              <input class="form-check-input" type="radio" name="billingCategory" id="billingPrivateConcession" value="payconc">
              <label class="form-check-label" for="billingPrivateConcession">Private Pay with Concession</label>
            </div>
            <div class="form-check form-check-inline">
              <input class="form-check-input" type="radio" name="billingCategory" id="billingPublicHospital" value="AUPUBHOSP">
              <label class="form-check-label" for="billingPublicHospital">Public Hospital</label>
            </div>
            <div class="form-check form-check-inline">
              <input class="form-check-input" type="radio" name="billingCategory" id="billingWorkcover" value="WCBPOL">
              <label class="form-check-label" for="billingWorkcover">Workers' Compensation</label>
            </div>
          </div>
        </div> 
        <!-- Reason for request Searchbox-->
        <div class="mb-3">
            <label for="reason" class="form-label">Reason for Request</label>
            <input 
                type="search" 
                class="form-control" 
                id="reason" 
                name="reason" 
                placeholder="start typing the reason..." 
                autocomplete="off"
                hx-get="/fhir/reasonvalueset/expand"
                hx-trigger="input changed delay:500ms, keyup[!event.shiftKey && event.key=='Tab'] from:#reason"
                hx-target="#reasonList"
                hx-include="closest form"
                hx-swap="innerHTML"
                hx-indicator="#reason-indicator"
                list="reasonList"
            >
            <datalist id="reasonList"></datalist>
            <div id="reason-indicator" class="htmx-indicator">
                <small class="text-muted">Searching...</small>
            </div>

             <!-- Hidden field to store selected tests as tags -->
            <input type="hidden" id="selectedReasons" name="selectedReasons">
            <div id="selectedReasonsDisplay" class="mt-2"></div>
          </div> 
        <!-- Copy To (Recipients) -->
        <div class="mb-3">
            <label for="copyToPractitioner" class="form-label">Copy Results To</label>
            <input 
                type="search" 
                class="form-control" 
                id="copyToPractitioner" 
                name="copyToPractitioner" 
                placeholder="start typing practitioner name..." 
                autocomplete="off"
                hx-get="/fhir/CopyToPractitioners"
                hx-trigger="input changed delay:500ms, keyup[!event.shiftKey && event.key=='Tab'] from:#copyToPractitioner"
                hx-target="#copyToPractitionerList"
                hx-include="closest form"
                hx-swap="innerHTML"
                hx-indicator="#copyToPractitioner-indicator"
                list="copyToPractitionerList"
            >
            <datalist id="copyToPractitionerList"></datalist>
            <div id="copyToPractitioner-indicator" class="htmx-indicator">
                <small class="text-muted">Searching...</small>
            </div>

             <!-- Hidden field to store selected practitioners as array -->
            <input type="hidden" id="copyTo" name="copyTo">
            <div id="copyToPractitionersDisplay" class="mt-2"></div>
        </div>
        <!-- Clinical context --> 
        </div>
          <div class="mb-3 mt-3">
            <label for="clinicalContext" class="form-label">Clinical Context for Request</label>
            <textarea class="form-control" id="clinicalContext" name="clinicalContext" rows="3"></textarea>
          </div>
          
          <!-- Add narrative toggle -->
          <div class="mb-3 mt-3">
            <div class="form-check form-switch">
              <input class="form-check-input" type="checkbox" role="switch" id="addNarrative" name="addNarrative" value="true">
              <label class="form-check-label" for="addNarrative">
                Add narrative text to all resources in the bundle
              </label>
            </div>            
          </div>
        </div>  
        <!-- Add narative slider--> 

        <!-- Submit Request bundle-->
        <div class="modal-footer">
          <button type="button" class="btn btn-secondary" data-bs-dismiss="modal">Cancel</button>
          <button type="submit" class="btn btn-primary" onclick="setTimeout(closeDialog, 100)">Submit Request</button>
        </div>
      </form>
    </div>
  </div>
</div>


<script>
window.selectedTests = Array.isArray(window.selectedTests) ? window.selectedTests : [];

function renderSelectedTests() {
    const display = document.getElementById('selectedTestsDisplay');
    const hidden = document.getElementById('selectedTests');
    display.innerHTML = window.selectedTests.map((test, idx) =>
        `<span class="badge bg-info text-dark me-1 mb-1">
            ${typeof test === 'string' ? test : test.display}
            <button type="button" class="btn-close btn-close-white btn-sm ms-1" aria-label="Remove" onclick="removeTest(${idx})" style="font-size:0.7em; vertical-align:middle;"></button>
        </span>`
    ).join('');
    hidden.value = JSON.stringify(window.selectedTests);
}

function addTestSelection() {
    const input = document.getElementById('testName');
    const value = input.value.trim();
    if (value && Array.isArray(window.selectedTests)) {
        // Check if we already have this test (by display name)
        const existingTest = window.selectedTests.find(test => 
            (typeof test === 'string' ? test : test.display) === value
        );
        
        if (!existingTest) {
            // Try to find the corresponding option in the datalist to get the code
            const datalist = document.getElementById('testNameList');
            const options = datalist.querySelectorAll('option');
            let testCode = '';
            
            for (let option of options) {
                if (option.value === value) {
                    testCode = option.getAttribute('data-code') || '';
                    break;
                }
            }
            
            // Store as object with code, display, and display_sequence
            // The sequence is 1-indexed based on the order of addition
            window.selectedTests.push({
                code: testCode,
                display: value,
                display_sequence: window.selectedTests.length + 1
            });
            renderSelectedTests();
            input.value = '';
        }
    }
}

function removeTest(idx) {
    if (Array.isArray(window.selectedTests)) {
        window.selectedTests.splice(idx, 1);
        // Recalculate display_sequence for remaining tests to maintain consecutive numbering
        window.selectedTests.forEach((test, index) => {
            if (typeof test === 'object') {
                test.display_sequence = index + 1;
            }
        });
        renderSelectedTests();
    }
}

// Add test on Enter, Tab, or when a datalist option is picked
document.getElementById('testName').addEventListener('change', addTestSelection);
document.getElementById('testName').addEventListener('keydown', function(e) {
    if (e.key === 'Enter' || e.key === 'Tab') {
        setTimeout(addTestSelection, 10);
    }
});

// Clear testName and selectedTests when requestCategory changes
document.querySelectorAll('input[name="requestCategory"]').forEach(radio => {
    radio.addEventListener('change', function() {
        document.getElementById('testName').value = '';
        window.selectedTests = [];
        renderSelectedTests();
    });
});

// Blur close button on modal close to avoid aria-hidden accessibility warning
document.querySelectorAll('.btn-close[data-bs-dismiss="modal"]').forEach(btn => {
    btn.addEventListener('click', function() {
        this.blur();
    });
});

// Reason for Request
window.selectedReasons = Array.isArray(window.selectedReasons) ? window.selectedReasons : [];

function renderSelectedReasons() {
    const display = document.getElementById('selectedReasonsDisplay');
    const hidden = document.getElementById('selectedReasons');
    display.innerHTML = window.selectedReasons.map((reason, idx) =>
        `<span class="badge bg-secondary text-dark me-1 mb-1">
            ${typeof reason === 'string' ? reason : reason.display}
            <button type="button" class="btn-close btn-close-white btn-sm ms-1" aria-label="Remove" onclick="removeReason(${idx})" style="font-size:0.7em; vertical-align:middle;"></button>
        </span>`
    ).join('');
    hidden.value = JSON.stringify(window.selectedReasons);
}

function addReasonSelection() {
    const input = document.getElementById('reason');
    const value = input.value.trim();
    if (value && Array.isArray(window.selectedReasons)) {
        // Check if we already have this reason (by display name)
        const existingReason = window.selectedReasons.find(reason => 
            (typeof reason === 'string' ? reason : reason.display) === value
        );
        
        if (!existingReason) {
            // Try to find the corresponding option in the datalist to get the code
            const datalist = document.getElementById('reasonList');
            const options = datalist.querySelectorAll('option');
            let reasonCode = '';
            
            for (let option of options) {
                if (option.value === value) {
                    reasonCode = option.getAttribute('data-code') || '';
                    break;
                }
            }
            
            // Store as object with code and display
            window.selectedReasons.push({
                code: reasonCode,
                display: value
            });
            renderSelectedReasons();
            input.value = '';
        }
    }
}

function removeReason(idx) {
    if (Array.isArray(window.selectedReasons)) {
        window.selectedReasons.splice(idx, 1);
        renderSelectedReasons();
    }
}

// Copy To Practitioners
window.selectedCopyToPractitioners = Array.isArray(window.selectedCopyToPractitioners) ? window.selectedCopyToPractitioners : [];

function renderSelectedCopyToPractitioners() {
    const display = document.getElementById('copyToPractitionersDisplay');
    const hidden = document.getElementById('copyTo');
    display.innerHTML = window.selectedCopyToPractitioners.map((practitioner, idx) =>
        `<span class="badge bg-warning text-dark me-1 mb-1">
            ${typeof practitioner === 'string' ? practitioner : practitioner.display}
            <button type="button" class="btn-close btn-close-white btn-sm ms-1" aria-label="Remove" onclick="removeCopyToPractitioner(${idx})" style="font-size:0.7em; vertical-align:middle;"></button>
        </span>`
    ).join('');
    // Store only the IDs in the hidden field for form submission
    const practitionerIds = window.selectedCopyToPractitioners.map(practitioner => 
        typeof practitioner === 'string' ? practitioner : practitioner.id
    );
    hidden.value = JSON.stringify(practitionerIds);
}

function addCopyToPractitionerSelection() {
    const input = document.getElementById('copyToPractitioner');
    const value = input.value.trim();
    if (value && Array.isArray(window.selectedCopyToPractitioners)) {
        // Check if we already have this practitioner (by display name)
        const existingPractitioner = window.selectedCopyToPractitioners.find(practitioner => 
            (typeof practitioner === 'string' ? practitioner : practitioner.display) === value
        );
        
        if (!existingPractitioner) {
            // Try to find the corresponding option in the datalist to get the ID
            const datalist = document.getElementById('copyToPractitionerList');
            const options = datalist.querySelectorAll('option');
            let practitionerId = '';
            
            for (let option of options) {
                if (option.value === value) {
                    practitionerId = option.getAttribute('data-code') || '';
                    break;
                }
            }
            
            // Store as object with id and display
            window.selectedCopyToPractitioners.push({
                id: practitionerId,
                display: value
            });
            renderSelectedCopyToPractitioners();
            input.value = '';
        }
    }
}

function removeCopyToPractitioner(idx) {
    if (Array.isArray(window.selectedCopyToPractitioners)) {
        window.selectedCopyToPractitioners.splice(idx, 1);
        renderSelectedCopyToPractitioners();
    }
}

// Show and load provider organisations based on Request Category
function updateProviderDropdown() {
    const pathologyRadio = document.getElementById('pathologyRequest');
    const radiologyRadio = document.getElementById('radiologyRequest');
    const orgList = document.getElementById('organisationList');
    const specimenSection = document.getElementById('specimenSection');
    const specimenCheckboxSection = document.getElementById('specimenCheckboxSection');
    let snomedCode = null;

    if (pathologyRadio.checked) {
        snomedCode = '310074003';
        // Show specimen checkbox section for pathology
        if (specimenCheckboxSection) {
            specimenCheckboxSection.style.display = 'block';
        }
        // Update specimen section visibility based on checkbox
        updateSpecimenSectionVisibility();
    } else if (radiologyRadio.checked) {
        snomedCode = '708175003';
        // Hide specimen sections for radiology
        if (specimenCheckboxSection) {
            specimenCheckboxSection.style.display = 'none';
        }
        if (specimenSection) {
            specimenSection.style.display = 'none';
        }
    }

    if (snomedCode) {
        // Load organisations for the selected SNOMED code
        htmx.ajax('GET', `/fhir/Provider/${snomedCode}`, '#providerDropdownContainer');
    } else {
        orgList.innerHTML = '<option value="">Select an provider...</option>';
    }
}

function updateSpecimenSectionVisibility() {
    const specimenCollectedCheckbox = document.getElementById('specimenCollected');
    const specimenSection = document.getElementById('specimenSection');
    const pathologyRadio = document.getElementById('pathologyRequest');
    
    // Only show specimen section if pathology is selected AND checkbox is checked
    if (pathologyRadio && pathologyRadio.checked && specimenCollectedCheckbox && specimenCollectedCheckbox.checked) {
        if (specimenSection) {
            specimenSection.style.display = 'block';
        }
    } else {
        if (specimenSection) {
            specimenSection.style.display = 'none';
        }
    }
}

// Attach event listeners to Request Category radios
document.getElementById('pathologyRequest').addEventListener('change', updateProviderDropdown);
document.getElementById('radiologyRequest').addEventListener('change', updateProviderDropdown);

// Attach event listener to specimen collection checkbox
document.getElementById('specimenCollected').addEventListener('change', updateSpecimenSectionVisibility);

// Attach event listeners to requestingContext radios
document.querySelectorAll('input[name="requestingContext"]').forEach(radio => {
    radio.addEventListener('change', updateSpecialistDropdown);
});

// Add reason on Enter, Tab, or when a datalist option is picked
document.getElementById('reason').addEventListener('change', addReasonSelection);
document.getElementById('reason').addEventListener('keydown', function(e) {
    if (e.key === 'Enter' || e.key === 'Tab') {
        setTimeout(addReasonSelection, 10);
    }
});

// Add copyTo practitioner on Enter, Tab, or when a datalist option is picked
document.getElementById('copyToPractitioner').addEventListener('change', addCopyToPractitionerSelection);
document.getElementById('copyToPractitioner').addEventListener('keydown', function(e) {
    if (e.key === 'Enter' || e.key === 'Tab') {
        setTimeout(addCopyToPractitionerSelection, 10);
    }
});

// Handle Request Status toggle to show/hide status reason field
function updateStatusReasonVisibility() {
    const onHoldRadio = document.getElementById('requestStatusOnHold');
    const statusReasonContainer = document.getElementById('statusReasonContainer');
    const statusReasonField = document.getElementById('statusReason');
    
    if (onHoldRadio.checked) {
        statusReasonContainer.style.display = 'block';
        statusReasonField.required = true;
    } else {
        statusReasonContainer.style.display = 'none';
        statusReasonField.required = false;
        statusReasonField.value = ''; // Clear the field when hiding
    }
}

// Attach event listeners to Request Status radios
document.getElementById('requestStatusActive').addEventListener('change', updateStatusReasonVisibility);
document.getElementById('requestStatusOnHold').addEventListener('change', updateStatusReasonVisibility);

// Reset selectedTests and selectedReasons when the modal is opened
document.getElementById('createDiagnosticRequestModal').addEventListener('shown.bs.modal', function () {
  // initialise Provider list
    updateProviderDropdown(); 

  // Clear selected tests
    window.selectedTests = [];
    renderSelectedTests();

    // Clear selected reasons
    window.selectedReasons = [];
    renderSelectedReasons();

    // Clear selected copyTo practitioners
    window.selectedCopyToPractitioners = [];
    renderSelectedCopyToPractitioners();

    // Clear input fields
    document.getElementById('testName').value = '';
    document.getElementById('reason').value = '';
    document.getElementById('copyToPractitioner').value = '';
    
<<<<<<< HEAD
    // Clear specimen fields
    document.getElementById('specimenType').value = '';
    document.getElementById('specimenTypeCode').value = '';
    document.getElementById('specimenTypeDisplay').value = '';
    document.getElementById('collectionMethod').value = '';
    document.getElementById('collectionMethodCode').value = '';
    document.getElementById('collectionMethodDisplay').value = '';
    document.getElementById('bodySite').value = '';
    document.getElementById('bodySiteCode').value = '';
    document.getElementById('bodySiteDisplay').value = '';
    
    // Set default collection date/time to current time
    const now = new Date();
    const year = now.getFullYear();
    const month = String(now.getMonth() + 1).padStart(2, '0');
    const day = String(now.getDate()).padStart(2, '0');
    const hours = String(now.getHours()).padStart(2, '0');
    const minutes = String(now.getMinutes()).padStart(2, '0');
    const localDateTime = `${year}-${month}-${day}T${hours}:${minutes}`;
    
    const collectionDateTimeInput = document.getElementById('collectionDateTime');
    if (collectionDateTimeInput) {
        collectionDateTimeInput.value = localDateTime;
    }
=======
    // Reset request status to active and hide status reason field
    document.getElementById('requestStatusActive').checked = true;
    document.getElementById('requestStatusOnHold').checked = false;
    updateStatusReasonVisibility();
>>>>>>> e8611047
});

function closeDialog() {
    let modalEl = document.getElementById('createDiagnosticRequestModal');
    let modalInstance = bootstrap.Modal.getInstance(modalEl) || new bootstrap.Modal(modalEl);
    modalInstance.hide();
    console.log('modal should be hidden now...')
}

// Function to capture SNOMED codes for specimen fields
function captureSpecimenCode(inputId, codeFieldId, displayFieldId) {
    const input = document.getElementById(inputId);
    const codeField = document.getElementById(codeFieldId);
    const displayField = document.getElementById(displayFieldId);
    const value = input.value.trim();
    
    if (value) {
        // Find the corresponding option in the datalist to get the code
        const datalistId = input.getAttribute('list');
        const datalist = document.getElementById(datalistId);
        const options = datalist.querySelectorAll('option');
        
        let foundCode = '';
        for (let option of options) {
            if (option.value === value) {
                foundCode = option.getAttribute('data-code') || '';
                break;
            }
        }
        
        // Store both code and display
        if (codeField) codeField.value = foundCode;
        if (displayField) displayField.value = value;
        
        console.log(`Captured ${inputId}: code="${foundCode}", display="${value}"`);
    } else {
        // Clear if empty
        if (codeField) codeField.value = '';
        if (displayField) displayField.value = '';
    }
}

// Add event listeners for specimen fields
document.addEventListener('DOMContentLoaded', function() {
    // Specimen Type
    const specimenTypeInput = document.getElementById('specimenType');
    if (specimenTypeInput) {
        specimenTypeInput.addEventListener('change', function() {
            captureSpecimenCode('specimenType', 'specimenTypeCode', 'specimenTypeDisplay');
        });
        specimenTypeInput.addEventListener('blur', function() {
            captureSpecimenCode('specimenType', 'specimenTypeCode', 'specimenTypeDisplay');
        });
    }
    
    // Collection Method
    const collectionMethodInput = document.getElementById('collectionMethod');
    if (collectionMethodInput) {
        collectionMethodInput.addEventListener('change', function() {
            captureSpecimenCode('collectionMethod', 'collectionMethodCode', 'collectionMethodDisplay');
        });
        collectionMethodInput.addEventListener('blur', function() {
            captureSpecimenCode('collectionMethod', 'collectionMethodCode', 'collectionMethodDisplay');
        });
    }
    
    // Body Site
    const bodySiteInput = document.getElementById('bodySite');
    if (bodySiteInput) {
        bodySiteInput.addEventListener('change', function() {
            captureSpecimenCode('bodySite', 'bodySiteCode', 'bodySiteDisplay');
        });
        bodySiteInput.addEventListener('blur', function() {
            captureSpecimenCode('bodySite', 'bodySiteCode', 'bodySiteDisplay');
        });
    }
});
</script><|MERGE_RESOLUTION|>--- conflicted
+++ resolved
@@ -722,7 +722,11 @@
     document.getElementById('reason').value = '';
     document.getElementById('copyToPractitioner').value = '';
     
-<<<<<<< HEAD
+    // Reset request status to active and hide status reason field
+    document.getElementById('requestStatusActive').checked = true;
+    document.getElementById('requestStatusOnHold').checked = false;
+    updateStatusReasonVisibility();
+    
     // Clear specimen fields
     document.getElementById('specimenType').value = '';
     document.getElementById('specimenTypeCode').value = '';
@@ -747,12 +751,6 @@
     if (collectionDateTimeInput) {
         collectionDateTimeInput.value = localDateTime;
     }
-=======
-    // Reset request status to active and hide status reason field
-    document.getElementById('requestStatusActive').checked = true;
-    document.getElementById('requestStatusOnHold').checked = false;
-    updateStatusReasonVisibility();
->>>>>>> e8611047
 });
 
 function closeDialog() {
